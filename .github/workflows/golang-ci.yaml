--- conflicted
+++ resolved
@@ -9,11 +9,9 @@
   matrix-prep:
     runs-on: ubuntu-latest
     outputs:
-<<<<<<< HEAD
-      paths: '["configloader","pkg"]'
-=======
+      paths: '["configloader","pkg",
+      "telemetry"]'
       paths: '["pkg", "telemetry"]'
->>>>>>> 1f56dc44
     steps:
       - run: echo "Preparing matrix"
 
